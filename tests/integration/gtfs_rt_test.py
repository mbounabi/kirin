--- conflicted
+++ resolved
@@ -138,12 +138,8 @@
     """
     Post wrong GTFS-RT data
     """
-<<<<<<< HEAD
+    redis_client.set(build_redis_etag_key(GTFS_CONTRIBUTOR), "firstETag")  # set ETag key as if it was polled
     res, status = api_post("/gtfs_rt/{}".format(GTFS_CONTRIBUTOR), check=False, data="bob")
-=======
-    redis_client.set(build_redis_etag_key(GTFS_CONTRIBUTOR), "firstETag")  # set ETag key as if it was polled
-    res, status = api_post("/gtfs_rt", check=False, data="bob")
->>>>>>> d50800fa
 
     assert (
         redis_client.get(build_redis_etag_key(GTFS_CONTRIBUTOR)) == "firstETag"
@@ -256,14 +252,10 @@
     """
     redis_client.set(build_redis_etag_key(GTFS_CONTRIBUTOR), "firstETag")  # set ETag key as if it was polled
     tester = app.test_client()
-<<<<<<< HEAD
     resp = tester.post("/gtfs_rt/{}".format(GTFS_CONTRIBUTOR), data=basic_gtfs_rt_data.SerializeToString())
-=======
-    resp = tester.post("/gtfs_rt", data=basic_gtfs_rt_data.SerializeToString())
     assert (
         redis_client.get(build_redis_etag_key(GTFS_CONTRIBUTOR)) == "firstETag"
     )  # all OK: remember it's processed
->>>>>>> d50800fa
     assert resp.status_code == 200
 
     with app.app_context():
