# coding=utf-8

# Copyright (c) 2001-2017, Canal TP and/or its affiliates. All rights reserved.
#
# This file is part of Navitia,
#     the software to build cool stuff with public transport.
#
# Hope you'll enjoy and contribute to this project,
#     powered by Canal TP (www.canaltp.fr).
# Help us simplify mobility and open public transport:
#     a non ending quest to the responsive locomotion way of traveling!
#
# LICENCE: This program is free software; you can redistribute it and/or modify
# it under the terms of the GNU Affero General Public License as published by
# the Free Software Foundation, either version 3 of the License, or
# (at your option) any later version.
#
# This program is distributed in the hope that it will be useful,
# but WITHOUT ANY WARRANTY; without even the implied warranty of
# MERCHANTABILITY or FITNESS FOR A PARTICULAR PURPOSE. See the
# GNU Affero General Public License for more details.
#
# You should have received a copy of the GNU Affero General Public License
# along with this program. If not, see <http://www.gnu.org/licenses/>.
#
# Stay tuned using
# twitter @navitia
# IRC #navitia on freenode
# https://groups.google.com/d/forum/navitia
# www.navitia.io

from __future__ import absolute_import, print_function, unicode_literals, division
import flask
from flask.globals import current_app
from flask_restful import Resource, marshal, abort
from google.protobuf.message import DecodeError
from kirin.exceptions import InvalidArguments
import navitia_wrapper
from kirin.gtfs_rt import model_maker
from kirin import redis_client
from kirin.utils import manage_db_error
from kirin.core import model
from kirin.core.types import ConnectorType
from kirin.resources.contributors import contributor_fields


def get_gtfsrt_contributors():
    """
    :return: all GTFS-RT contributors from config file + db
    File has priority over db
    TODO: Remove from config file
    """
    contributor_legacy_id = None
    gtfsrt_contributors = []
    if "GTFS_RT_CONTRIBUTOR" in current_app.config and current_app.config.get(str("GTFS_RT_CONTRIBUTOR")):
        contributor_legacy_id = current_app.config.get(str("GTFS_RT_CONTRIBUTOR"))
        contributor_legacy = model.Contributor(
            id=contributor_legacy_id,
            navitia_coverage=current_app.config.get(str("NAVITIA_GTFS_RT_INSTANCE")),
            connector_type=ConnectorType.gtfs_rt.value,
            navitia_token=current_app.config.get(str("NAVITIA_GTFS_RT_TOKEN")),
            feed_url=current_app.config.get(str("GTFS_RT_FEED_URL")),
        )
        gtfsrt_contributors.append(contributor_legacy)

    gtfsrt_contributors.extend(
        [
            c
            for c in model.Contributor.find_by_connector_type(ConnectorType.gtfs_rt.value)
            if c.id != contributor_legacy_id
        ]
    )
    return gtfsrt_contributors


def _get_gtfs_rt(req):
    if not req.data:
        raise InvalidArguments("no gtfs_rt data provided")
    return req.data


def make_navitia_wrapper(contributor):
    return navitia_wrapper.Navitia(
        url=current_app.config.get(str("NAVITIA_URL")),
        token=contributor.navitia_token,
        timeout=current_app.config.get(str("NAVITIA_TIMEOUT"), 5),
        cache=redis_client,
        query_timeout=current_app.config.get(str("NAVITIA_QUERY_CACHE_TIMEOUT"), 600),
        pubdate_timeout=current_app.config.get(str("NAVITIA_PUBDATE_CACHE_TIMEOUT"), 600),
    ).instance(contributor.navitia_coverage)


class GtfsRT(Resource):
    def get(self):
        return {"gtfs-rt": marshal(get_gtfsrt_contributors(), contributor_fields)}

    def post(self, id=None):
        if id is None:
            abort(400, message="Contributor's id is missing")

        contributor = model.Contributor.query_existing().filter_by(id=id).first()
        if not contributor:
            abort(404, message="Contributor '{}' not found".format(id))

        raw_proto = _get_gtfs_rt(flask.globals.request)

        from kirin import gtfs_realtime_pb2

        # create a raw gtfs-rt obj, save the raw protobuf into the db
        proto = gtfs_realtime_pb2.FeedMessage()
        try:
            proto.ParseFromString(raw_proto)
        except DecodeError:
<<<<<<< HEAD
            # We save the non-decodable gtfs-rt feed
            manage_db_error(proto, "gtfs-rt", contributor=contributor.id, status="KO", error="Decode Error")
=======
            # We save the non-decodable flux gtfs-rt
            manage_db_error(
                proto,
                "gtfs-rt",
                contributor=self.contributor,
                error="Decode Error",
                is_reprocess_same_data_allowed=False,
            )
>>>>>>> d50800fa
            raise InvalidArguments("invalid protobuf")
        else:
            model_maker.handle(proto, make_navitia_wrapper(contributor), contributor.id)
            return {"message": "GTFS-RT feed processed"}, 200<|MERGE_RESOLUTION|>--- conflicted
+++ resolved
@@ -111,19 +111,14 @@
         try:
             proto.ParseFromString(raw_proto)
         except DecodeError:
-<<<<<<< HEAD
-            # We save the non-decodable gtfs-rt feed
-            manage_db_error(proto, "gtfs-rt", contributor=contributor.id, status="KO", error="Decode Error")
-=======
             # We save the non-decodable flux gtfs-rt
             manage_db_error(
                 proto,
                 "gtfs-rt",
-                contributor=self.contributor,
+                contributor=contributor.id,
                 error="Decode Error",
                 is_reprocess_same_data_allowed=False,
             )
->>>>>>> d50800fa
             raise InvalidArguments("invalid protobuf")
         else:
             model_maker.handle(proto, make_navitia_wrapper(contributor), contributor.id)
