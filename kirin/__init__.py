# Copyright (c) 2001-2015, Canal TP and/or its affiliates. All rights reserved.
#
# This file is part of Navitia,
#     the software to build cool stuff with public transport.
#
# Hope you'll enjoy and contribute to this project,
#     powered by Canal TP (www.canaltp.fr).
# Help us simplify mobility and open public transport:
#     a non ending quest to the responsive locomotion way of traveling!
#
# LICENCE: This program is free software; you can redistribute it and/or modify
# it under the terms of the GNU Affero General Public License as published by
# the Free Software Foundation, either version 3 of the License, or
# (at your option) any later version.
#
# This program is distributed in the hope that it will be useful,
# but WITHOUT ANY WARRANTY; without even the implied warranty of
# MERCHANTABILITY or FITNESS FOR A PARTICULAR PURPOSE. See the
# GNU Affero General Public License for more details.
#
# You should have received a copy of the GNU Affero General Public License
# along with this program. If not, see <http://www.gnu.org/licenses/>.
#
# Stay tuned using
# twitter @navitia
# IRC #navitia on freenode
# https://groups.google.com/d/forum/navitia
# www.navitia.io
import os
from kirin import exceptions
from kirin.rabbitmq_handler import RabbitMQHandler

<<<<<<< HEAD
VERSION = '0.3.0'
=======
VERSION = '0.4.0'
>>>>>>> 553fdce9

#remplace blocking method by a non blocking equivalent
#this enable us to use gevent for launching background task
#Note: there is a conflict between py.test and gevent
# http://stackoverflow.com/questions/8774958/keyerror-in-module-threading-after-a-successful-py-test-run
# so we need to remove threading from the import
import sys
if 'threading' in sys.modules:
    print 'deleting threading from import'
    del sys.modules['threading']
#end of conflict's patch
from gevent import monkey
monkey.patch_all()

from flask import Flask
from flask_sqlalchemy import SQLAlchemy
import logging.config
import sys
from flask_script import Manager

app = Flask(__name__)
app.config.from_object('kirin.default_settings')
if 'KIRIN_CONFIG_FILE' in os.environ:
    app.config.from_envvar('KIRIN_CONFIG_FILE')

manager = Manager(app)

# activate a command
import kirin.command.load_realtime

from kirin.core import model
db = model.db
db.init_app(app)

if 'LOGGER' in app.config:
    logging.config.dictConfig(app.config['LOGGER'])
else:  # Default is std out
    handler = logging.StreamHandler(stream=sys.stdout)
    app.logger.addHandler(handler)
    app.logger.setLevel('INFO')

rabbitmq_handler = RabbitMQHandler(app.config['RABBITMQ_CONNECTION_STRING'],
                                   app.config['EXCHANGE'])

import kirin.api<|MERGE_RESOLUTION|>--- conflicted
+++ resolved
@@ -30,11 +30,7 @@
 from kirin import exceptions
 from kirin.rabbitmq_handler import RabbitMQHandler
 
-<<<<<<< HEAD
-VERSION = '0.3.0'
-=======
 VERSION = '0.4.0'
->>>>>>> 553fdce9
 
 #remplace blocking method by a non blocking equivalent
 #this enable us to use gevent for launching background task
