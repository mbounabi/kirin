# coding=utf-8

# Copyright (c) 2001-2015, Canal TP and/or its affiliates. All rights reserved.
#
# This file is part of Navitia,
#     the software to build cool stuff with public transport.
#
# Hope you'll enjoy and contribute to this project,
#     powered by Canal TP (www.canaltp.fr).
# Help us simplify mobility and open public transport:
#     a non ending quest to the responsive locomotion way of traveling!
#
# LICENCE: This program is free software; you can redistribute it and/or modify
# it under the terms of the GNU Affero General Public License as published by
# the Free Software Foundation, either version 3 of the License, or
# (at your option) any later version.
#
# This program is distributed in the hope that it will be useful,
# but WITHOUT ANY WARRANTY; without even the implied warranty of
# MERCHANTABILITY or FITNESS FOR A PARTICULAR PURPOSE. See the
# GNU Affero General Public License for more details.
#
# You should have received a copy of the GNU Affero General Public License
# along with this program. If not, see <http://www.gnu.org/licenses/>.
#
# Stay tuned using
# twitter @navitia
# IRC #navitia on freenode
# https://groups.google.com/d/forum/navitia
# www.navitia.io
import pytz

from kirin import gtfs_realtime_pb2, kirin_pb2, chaos_pb2
from kirin.core.types import stop_time_status_to_protobuf
import datetime


def date_to_str(date):
    if date:
        return date.strftime("%Y%m%d")
    return None


def to_posix_time(date_time):
    if date_time:
        return int((date_time - datetime.datetime(1970, 1, 1)).total_seconds())
    return 0


def convert_to_gtfsrt(trip_updates, incrementality = gtfs_realtime_pb2.FeedHeader.DIFFERENTIAL):
    feed = gtfs_realtime_pb2.FeedMessage()

    feed.header.incrementality = incrementality
    feed.header.gtfs_realtime_version = '1'
    feed.header.timestamp = to_posix_time(datetime.datetime.utcnow())

    for trip_update in trip_updates:
        fill_entity(feed.entity.add(), trip_update)

    return feed


def get_st_event(st_status):
    if st_status in ('delete', 'deleted_for_detour'):
        return gtfs_realtime_pb2.TripUpdate.StopTimeUpdate.SKIPPED
    elif st_status in ('add', 'added_for_detour'):
        return gtfs_realtime_pb2.TripUpdate.StopTimeUpdate.ADDED
    else:
        # 'update' or 'none' are modeled as 'SCHEDULED'
        return gtfs_realtime_pb2.TripUpdate.StopTimeUpdate.SCHEDULED

<<<<<<< HEAD
=======
def get_trip_event(trip_status):
    trip_events = {
        'NO_SERVICE': gtfs_realtime_pb2.Alert.NO_SERVICE,
        'REDUCED_SERVICE': gtfs_realtime_pb2.Alert.REDUCED_SERVICE,
        'SIGNIFICANT_DELAYS': gtfs_realtime_pb2.Alert.SIGNIFICANT_DELAYS,
        'DETOUR': gtfs_realtime_pb2.Alert.DETOUR,
        'ADDITIONAL_SERVICE': gtfs_realtime_pb2.Alert.ADDITIONAL_SERVICE,
        'MODIFIED_SERVICE': gtfs_realtime_pb2.Alert.MODIFIED_SERVICE,
        'OTHER_EFFECT': gtfs_realtime_pb2.Alert.OTHER_EFFECT,
        'UNKNOWN_EFFECT': gtfs_realtime_pb2.Alert.UNKNOWN_EFFECT,
        'STOP_MOVED': gtfs_realtime_pb2.Alert.STOP_MOVED,
    }
    return trip_events.get(trip_status, None)


>>>>>>> ad3a7ac5
def fill_stop_times(pb_stop_time, stop_time):
    pb_stop_time.stop_id = stop_time.stop_id
    pb_stop_time.arrival.time = to_posix_time(stop_time.arrival)
    if stop_time.arrival_delay:
        pb_stop_time.arrival.delay = int(stop_time.arrival_delay.total_seconds())
    else:
        pb_stop_time.arrival.delay = 0
    pb_stop_time.departure.time = to_posix_time(stop_time.departure)
    if stop_time.departure_delay:
        pb_stop_time.departure.delay = int(stop_time.departure_delay.total_seconds())
    else:
        pb_stop_time.departure.delay = 0

    '''
    TODO: kirin_pb2.stop_time_event_relationship needs to be removed once
    kirin_pb2.stop_time_event_status is deployed on production 
    '''
    pb_stop_time.departure.Extensions[kirin_pb2.stop_time_event_relationship] = \
        get_st_event(stop_time.departure_status)
    pb_stop_time.arrival.Extensions[kirin_pb2.stop_time_event_relationship] = \
        get_st_event(stop_time.arrival_status)

    pb_stop_time.departure.Extensions[kirin_pb2.stop_time_event_status] = \
        stop_time_status_to_protobuf(stop_time.departure_status)
    pb_stop_time.arrival.Extensions[kirin_pb2.stop_time_event_status] = \
        stop_time_status_to_protobuf(stop_time.arrival_status)

    if stop_time.message:
        pb_stop_time.Extensions[kirin_pb2.stoptime_message] = stop_time.message


def fill_message(pb_trip_update, message):
    pb_trip_update.Extensions[kirin_pb2.trip_message] = message


def fill_trip_update(pb_trip_update, trip_update):
    pb_trip = pb_trip_update.trip
    if trip_update.contributor:
        pb_trip.Extensions[kirin_pb2.contributor] = trip_update.contributor
    if trip_update.message:
        fill_message(pb_trip_update, trip_update.message)
    if trip_update.company_id:
        pb_trip.Extensions[kirin_pb2.company_id] = trip_update.company_id
    if trip_update.effect:
        pb_trip_update.Extensions[kirin_pb2.effect] = get_trip_event(trip_update.effect)

    vj = trip_update.vj
    if vj:
        pb_trip.trip_id = vj.navitia_trip_id
        # WARNING: here trip.start_date is considered UTC, not local
        # (this date differs if vj starts during the period between midnight UTC and local midnight)
        pb_trip.start_date = date_to_str(vj.get_utc_circulation_date())
        # TODO fill the right schedule_relationship
        if trip_update.status == 'delete':
            pb_trip.schedule_relationship = gtfs_realtime_pb2.TripDescriptor.CANCELED
        else:
            pb_trip.schedule_relationship = gtfs_realtime_pb2.TripDescriptor.SCHEDULED

        for stop_time_update in trip_update.stop_time_updates:
            fill_stop_times(pb_trip_update.stop_time_update.add(), stop_time_update)


def fill_entity(pb_entity, trip_update):
    pb_entity.id = trip_update.vj_id
    fill_trip_update(pb_entity.trip_update, trip_update)<|MERGE_RESOLUTION|>--- conflicted
+++ resolved
@@ -69,8 +69,6 @@
         # 'update' or 'none' are modeled as 'SCHEDULED'
         return gtfs_realtime_pb2.TripUpdate.StopTimeUpdate.SCHEDULED
 
-<<<<<<< HEAD
-=======
 def get_trip_event(trip_status):
     trip_events = {
         'NO_SERVICE': gtfs_realtime_pb2.Alert.NO_SERVICE,
@@ -85,8 +83,6 @@
     }
     return trip_events.get(trip_status, None)
 
-
->>>>>>> ad3a7ac5
 def fill_stop_times(pb_stop_time, stop_time):
     pb_stop_time.stop_id = stop_time.stop_id
     pb_stop_time.arrival.time = to_posix_time(stop_time.arrival)
