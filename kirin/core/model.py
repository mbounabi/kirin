# coding=utf-8

# Copyright (c) 2001-2015, Canal TP and/or its affiliates. All rights reserved.
#
# This file is part of Navitia,
#     the software to build cool stuff with public transport.
#
# Hope you'll enjoy and contribute to this project,
#     powered by Canal TP (www.canaltp.fr).
# Help us simplify mobility and open public transport:
#     a non ending quest to the responsive locomotion way of traveling!
#
# LICENCE: This program is free software; you can redistribute it and/or modify
# it under the terms of the GNU Affero General Public License as published by
# the Free Software Foundation, either version 3 of the License, or
# (at your option) any later version.
#
# This program is distributed in the hope that it will be useful,
# but WITHOUT ANY WARRANTY; without even the implied warranty of
# MERCHANTABILITY or FITNESS FOR A PARTICULAR PURPOSE. See the
# GNU Affero General Public License for more details.
#
# You should have received a copy of the GNU Affero General Public License
# along with this program. If not, see <http://www.gnu.org/licenses/>.
#
# Stay tuned using
# twitter @navitia
# IRC #navitia on freenode
# https://groups.google.com/d/forum/navitia
# www.navitia.io

from __future__ import absolute_import, print_function, unicode_literals, division
from datetime import timedelta
from sqlalchemy.dialects import postgresql
from sqlalchemy.orm import backref, deferred
from sqlalchemy.ext.orderinglist import ordering_list
from flask_sqlalchemy import SQLAlchemy
import datetime
import sqlalchemy
from sqlalchemy import desc
from kirin.core.types import ModificationType, TripEffect, ConnectorType
from kirin.exceptions import ObjectNotFound, InternalException

db = SQLAlchemy()

# default name convention for db constraints (when not specified), for future alembic updates
meta = sqlalchemy.schema.MetaData(
    naming_convention={
        "ix": "ix_%(column_0_label)s",
        "uq": "uq_%(table_name)s_%(column_0_name)s",
        "ck": "ck_%(table_name)s_%(constraint_name)s",
        "fk": "fk_%(table_name)s_%(column_0_name)s_%(referred_table_name)s",
        "pk": "pk_%(table_name)s",
    }
)


# force the server to use UTC time for each connection checkouted from the pool
@sqlalchemy.event.listens_for(sqlalchemy.pool.Pool, "checkout")
def set_utc_on_connect(dbapi_con, connection_record, connection_proxy):
    c = dbapi_con.cursor()
    c.execute("SET timezone='utc'")
    c.close()


def gen_uuid():
    """
    Generate uuid as string
    """
    import uuid

    return str(uuid.uuid4())


class TimestampMixin(object):
    created_at = db.Column(db.DateTime(), default=datetime.datetime.utcnow, nullable=False)
    updated_at = db.Column(db.DateTime(), default=None, onupdate=datetime.datetime.utcnow)


Db_TripEffect = db.Enum(*[e.name for e in TripEffect], name="trip_effect")
Db_ModificationType = db.Enum(*[t.name for t in ModificationType], name="modification_type")
Db_ConnectorType = db.Enum(*[c.value for c in ConnectorType], name="connector_type", metadata=meta)


class VehicleJourney(db.Model):  # type: ignore
    """
    Base-schedule Vehicle Journey on a given day (navitia VJ + UTC datetime of first stop)
    """

    id = db.Column(postgresql.UUID, default=gen_uuid, primary_key=True)
    navitia_trip_id = db.Column(db.Text, nullable=False)

    # timestamp of base VJ's start (stored in UTC to be safe with db without timezone)
    start_timestamp = db.Column(db.DateTime, nullable=False)
    db.Index("start_timestamp_idx", start_timestamp)

    db.UniqueConstraint(
        navitia_trip_id, start_timestamp, name="vehicle_journey_navitia_trip_id_start_timestamp_idx"
    )

    def __init__(self, navitia_vj, since_dt, until_dt, vj_start_dt=None):
        """
        Create a circulation (VJ on a given day) from:
            * the navitia VJ (circulation times without a specific day)
            * a datetime that's close but BEFORE the start of the circulation considered

        As Navitia doesn't return the start-timestamp that matches the search period (only a time, no date),
        Kirin needs to re-process it here:
        This processes start-timestamp of the circulation to be the closest one after since_dt.

                                 day:       01               02               03               04
                                hour:      00:00            00:00            00:00            00:00
          navitia VJ starts everyday:        | 02:00          | 02:00          | 02:00          | 02:00
        search period [since, until]:        |                |            [23:00       09:00]  |
                                             |                |                |   ^            |
              actual start-timestamp:        |                |                | 03T02:00       |

        :param navitia_vj: json dict of navitia's response when looking for a VJ.
        :param since_dt: naive UTC datetime BEFORE start of considered circulation,
            typically the "since" parameter of the search in navitia.
        :param until_dt: naive UTC datetime AFTER start of considered circulation,
            typically the "until" parameter of the search in navitia.
        :param vj_start_dt: naive UTC datetime of the first stop_time of vj.
        """
        if (
            since_dt.tzinfo is not None
            or until_dt.tzinfo is not None
            or (vj_start_dt is not None and vj_start_dt.tzinfo is not None)
        ):
            raise InternalException("Invalid datetime provided: must be naive (and UTC)")

        self.id = gen_uuid()
        if "trip" in navitia_vj and "id" in navitia_vj["trip"]:
            self.navitia_trip_id = navitia_vj["trip"]["id"]

        # For an added trip, we use vj_start_dt as in flux cots where as for existing one
        # compute start_timestamp (in UTC) from first stop_time, to be the closest AFTER provided since_dt.
        if not navitia_vj.get("stop_times", None) and vj_start_dt:
            self.start_timestamp = vj_start_dt
        else:
            first_stop_time = navitia_vj.get("stop_times", [{}])[0]
            start_time = first_stop_time["utc_arrival_time"]  # converted in datetime.time() in python wrapper
            if start_time is None:
                start_time = first_stop_time[
                    "utc_departure_time"
                ]  # converted in datetime.time() in python wrapper
            self.start_timestamp = datetime.datetime.combine(since_dt.date(), start_time)

            # if since = 20010102T2300 and start_time = 0200, actual start_timestamp = 20010103T0200.
            # So adding one day to start_timestamp obtained (20010102T0200) if it's before since_dt.
            if self.start_timestamp < since_dt:
                self.start_timestamp += timedelta(days=1)
            # simple consistency check (for now): the start timestamp must also be BEFORE until_dt
            if until_dt < self.start_timestamp:
                msg = "impossible to calculate the circulation date of vj: {} on period [{}, {}]".format(
                    navitia_vj.get("id"), since_dt, until_dt
                )
                raise ObjectNotFound(msg)

        self.navitia_vj = navitia_vj  # Not persisted

    def get_circulation_date(self):
        return self.start_timestamp.date()


class StopTimeUpdate(db.Model, TimestampMixin):  # type: ignore
    """
    Stop time
    """

    id = db.Column(postgresql.UUID, default=gen_uuid, primary_key=True)
    trip_update_id = db.Column(
        postgresql.UUID, db.ForeignKey("trip_update.vj_id", ondelete="CASCADE"), nullable=False
    )
    db.Index("trip_update_id_idx", trip_update_id)

    # stop time's order in the vj
    order = db.Column(db.Integer, nullable=False)

    stop_id = db.Column(db.Text, nullable=False)

    message = db.Column(db.Text, nullable=True)

    # Note: for departure (and arrival), we store its datetime ('departure' or 'arrival')
    # and the delay to be able to handle the base navitia schedule changes
    departure = db.Column(db.DateTime, nullable=True)
    departure_delay = db.Column(db.Interval, nullable=True)
    departure_status = db.Column(Db_ModificationType, nullable=False, default="none")

    arrival = db.Column(db.DateTime, nullable=True)
    arrival_delay = db.Column(db.Interval, nullable=True)
    arrival_status = db.Column(Db_ModificationType, nullable=False, default="none")

    def __init__(
        self,
        navitia_stop,
        departure=None,
        arrival=None,
        departure_delay=None,
        arrival_delay=None,
        dep_status="none",
        arr_status="none",
        message=None,
        order=None,
    ):
        self.id = gen_uuid()
        # Not persisted in the table stop_time_update
        self.navitia_stop = navitia_stop
        self.stop_id = navitia_stop["id"]
        self.departure_status = dep_status
        self.arrival_status = arr_status
        self.departure_delay = departure_delay
        self.arrival_delay = arrival_delay
        self.departure = departure
        self.arrival = arrival
        self.message = message
        self.order = order

    def update_departure(self, time=None, delay=None, status=None):
        if time:
            self.departure = time
        if delay is not None:
            self.departure_delay = delay
        if status:
            self.departure_status = status

    def update_arrival(self, time=None, delay=None, status=None):
        if time:
            self.arrival = time
        if delay is not None:
            self.arrival_delay = delay
        if status:
            self.arrival_status = status

    def is_not_equal(self, other):
        """
        we don't want to override the __ne__ function to avoid side effects
        :param other:
        :return:
        """
        return (
            self.stop_id != other.stop_id
            or self.message != other.message
            or self.order != other.order
            or self.departure != other.departure
            or self.departure_delay != other.departure_delay
            or self.departure_status != other.departure_status
            or self.arrival != other.arrival
            or self.arrival_delay != other.arrival_delay
            or self.arrival_status != other.arrival_status
        )

    def get_stop_event_status(self, event_name):
        if not hasattr(self, "{}_status".format(event_name)):
            raise Exception('StopTimeUpdate has no attribute "{}_status"'.format(event_name))
        return getattr(self, "{}_status".format(event_name), ModificationType.none.name)

    def is_stop_event_deleted(self, event_name):
        status = self.get_stop_event_status(event_name)
        return status in (ModificationType.delete.name, ModificationType.deleted_for_detour.name)

    def is_stop_event_added(self, event_name):
        status = self.get_stop_event_status(event_name)
        return status in (ModificationType.add.name, ModificationType.added_for_detour.name)


associate_realtimeupdate_tripupdate = db.Table(
    "associate_realtimeupdate_tripupdate",
    db.metadata,
    db.Column("real_time_update_id", postgresql.UUID, db.ForeignKey("real_time_update.id", ondelete="CASCADE")),
    db.Column("trip_update_id", postgresql.UUID, db.ForeignKey("trip_update.vj_id", ondelete="CASCADE")),
    db.PrimaryKeyConstraint(
        "real_time_update_id", "trip_update_id", name="associate_realtimeupdate_tripupdate_pkey"
    ),
)


class TripUpdate(db.Model, TimestampMixin):  # type: ignore
    """
    Update information for Vehicle Journey
    In db, this contains a COMPLETE trip and associated RT information
    (result of all received RT feeds on base trip)
    """

    vj_id = db.Column(
        postgresql.UUID,
        db.ForeignKey("vehicle_journey.id", ondelete="CASCADE"),
        nullable=False,
        primary_key=True,
    )
    db.Index("vj_id_idx", vj_id)
    status = db.Column(Db_ModificationType, nullable=False, default="none")
    vj = db.relationship(
        "VehicleJourney",
        uselist=False,
        lazy="joined",
        backref=backref("trip_update", cascade="all, delete-orphan", single_parent=True),
        cascade="all, delete-orphan",
        single_parent=True,
    )
    message = db.Column(db.Text, nullable=True)
    contributor = db.Column(db.Text, nullable=True)
    db.Index("contributor_idx", contributor)
    stop_time_updates = db.relationship(
        "StopTimeUpdate",
        backref="trip_update",
        lazy="joined",
        order_by="StopTimeUpdate.order",
        collection_class=ordering_list("order"),
        cascade="all, delete-orphan",
    )
    company_id = db.Column(db.Text, nullable=True)
    effect = db.Column(Db_TripEffect, nullable=True)
    physical_mode_id = db.Column(db.Text, nullable=True)
    headsign = db.Column(db.Text, nullable=True)
    contributor_id = db.Column(db.Text, db.ForeignKey("contributor.id"), nullable=False)
    db.Index("contributor_id_idx", contributor_id)

    def __init__(
        self, vj, contributor, status="none", company_id=None, effect=None, physical_mode_id=None, headsign=None
    ):
        self.created_at = datetime.datetime.utcnow()
        self.vj = vj
        self.status = status
        self.contributor = contributor
        self.company_id = company_id
        self.effect = effect
        self.physical_mode_id = physical_mode_id
        self.headsign = headsign
        self.contributor_id = contributor

    def __repr__(self):
        return "<TripUpdate %r>" % self.vj_id

    @classmethod
    def find_by_dated_vj(cls, navitia_trip_id, start_timestamp):
        return (
            cls.query.join(VehicleJourney)
            .filter(
                VehicleJourney.navitia_trip_id == navitia_trip_id,
                VehicleJourney.start_timestamp == start_timestamp,
            )
            .first()
        )

    @classmethod
    def find_vj_by_period(cls, navitia_trip_id, start_date, end_date):
        return (
            cls.query.join(VehicleJourney)
            .filter(
                VehicleJourney.navitia_trip_id == navitia_trip_id,
                VehicleJourney.start_timestamp >= start_date,
                VehicleJourney.start_timestamp <= end_date,
            )
            .first()
        )

    @classmethod
    def find_by_dated_vjs(cls, id_timestamp_tuples):
        from sqlalchemy import tuple_

        return (
            cls.query.join(VehicleJourney)
            .filter(
                tuple_(VehicleJourney.navitia_trip_id, VehicleJourney.start_timestamp).in_(id_timestamp_tuples)
            )
            .order_by(VehicleJourney.navitia_trip_id)
            .all()
        )

    @classmethod
    def find_by_contributor_period(cls, contributors, start_date=None, end_date=None):
        query = cls.query.filter(cls.contributor_id.in_(contributors))
        if start_date:
            start_dt = datetime.datetime.combine(start_date, datetime.time(0, 0))
            query = query.filter(
                sqlalchemy.text("vehicle_journey_1.start_timestamp >= '{start_dt}'".format(start_dt=start_dt))
            )
        if end_date:
            end_dt = datetime.datetime.combine(end_date, datetime.time(0, 0)) + datetime.timedelta(days=1)
            query = query.filter(
                sqlalchemy.text("vehicle_journey_1.start_timestamp <= '{end_dt}'".format(end_dt=end_dt))
            )
        return query.all()

    @classmethod
    def remove_by_contributors_and_period(cls, contributors, start_date=None, end_date=None):
        trip_updates_to_remove = cls.find_by_contributor_period(
            contributors=contributors, start_date=start_date, end_date=end_date
        )
        for t in trip_updates_to_remove:
            f = sqlalchemy.text("associate_realtimeupdate_tripupdate.trip_update_id='{}'".format(t.vj_id))
            db.session.query(associate_realtimeupdate_tripupdate).filter(f).delete(synchronize_session=False)
            db.session.delete(t)

        db.session.commit()

    def find_stop(self, stop_id, order=None):
        # To handle a vj with the same stop served multiple times (lollipop) we search first with
        # stop_id and order.
        # For COTS, since we don't care about the order, search only with stop_id if no element found
        # Note: if the trip_update stops list is not a strict ending sublist of stops list of navitia_vj
        # then the whole trip is ignored in model_maker.
        first = next((st for st in self.stop_time_updates if st.stop_id == stop_id and st.order == order), None)
        if first:
            return first
        return next((st for st in self.stop_time_updates if st.stop_id == stop_id), None)


class RealTimeUpdate(db.Model, TimestampMixin):  # type: ignore
    """
    Real Time Update received from POST request

    This model is used to persist the raw_data: .
    A real time update object will be constructed from the raw_xml then the
    constructed real_time_update's id should be affected to TripUpdate's real_time_update_id

    There is a one-to-many relationship between RealTimeUpdate and TripUpdate.
    """

    id = db.Column(postgresql.UUID, default=gen_uuid, primary_key=True)
    received_at = db.Column(db.DateTime, nullable=False)
    connector = db.Column(Db_ConnectorType, nullable=False)
    status = db.Column(db.Enum("OK", "KO", "pending", name="rt_status"), nullable=False)
    db.Index("status_idx", status)
    error = db.Column(db.Text, nullable=True)
    raw_data = deferred(db.Column(db.Text, nullable=True))
    contributor = db.Column(db.Text, nullable=True)
    contributor_id = db.Column(db.Text, db.ForeignKey("contributor.id"), nullable=False)

    trip_updates = db.relationship(
        "TripUpdate",
        secondary=associate_realtimeupdate_tripupdate,
        cascade="all",
        lazy="select",
        backref=backref("real_time_updates", cascade="all"),
    )

    __table_args__ = (
        db.Index("realtime_update_created_at", "created_at"),
        db.Index("realtime_update_contributor_and_created_at", "created_at", "contributor"),
        db.Index("realtime_update_contributor_id_and_created_at", "created_at", "contributor_id"),
    )

    def __init__(self, raw_data, connector, contributor, status="OK", error=None, received_at=None):
        self.id = gen_uuid()
        self.raw_data = raw_data
        self.connector = connector
        self.status = status
        self.contributor = contributor
        self.error = error
        self.received_at = received_at if received_at else datetime.datetime.utcnow()
        self.contributor_id = contributor

    @classmethod
    def get_probes_by_contributor(cls):
        """
        create a dict of probes
        """
        from kirin import app

        result = {"last_update": {}, "last_valid_update": {}, "last_update_error": {}}
        # TODO :
        #  remove config from file
        # Get contributors from both file and db (config file has priority)
        gtfsrt_contributors = []
        contributor_legacy = None
        if "GTFS_RT_CONTRIBUTOR" in app.config and app.config[str("GTFS_RT_CONTRIBUTOR")]:
            contributor_legacy = app.config[str("GTFS_RT_CONTRIBUTOR")]
            gtfsrt_contributors.append(contributor_legacy)

        gtfsrt_contributors.extend(
            [
                x.id
                for x in db.session.query(Contributor)
                .filter(Contributor.connector_type == ConnectorType.gtfs_rt.value)
                .all()
                if x.id != contributor_legacy
            ]
        )

        if "COTS_CONTRIBUTOR" in app.config and app.config[str("COTS_CONTRIBUTOR")]:
            cots_contributors = [app.config[str("COTS_CONTRIBUTOR")]]
        else:
            cots_contributors = [
                x.id
                for x in db.session.query(Contributor)
                .filter(Contributor.connector_type == ConnectorType.cots.value)
                .all()
            ]

        contributors = cots_contributors + gtfsrt_contributors
        for c in contributors:
            sql = db.session.query(cls.created_at, cls.status, cls.updated_at, cls.error)
            sql = sql.filter(cls.contributor_id == c)
            sql = sql.order_by(desc(cls.created_at))
            row = sql.first()
            if row:
                date = row[2] if row[2] else row[0]  # update if exist, otherwise created
                result["last_update"][c] = date.strftime("%Y-%m-%dT%H:%M:%SZ")
                if row[1] == "OK":
                    result["last_valid_update"][c] = row[0].strftime("%Y-%m-%dT%H:%M:%SZ")
                    # no error to populate
                else:
                    result["last_update_error"][c] = row[3]
                    sql_ok = sql.filter(cls.status == "OK")
                    row_ok = sql_ok.first()
                    if row_ok:
                        result["last_valid_update"][c] = row_ok[0].strftime("%Y-%m-%dT%H:%M:%SZ")

        return result

    @classmethod
    def remove_by_connectors_until(cls, connectors, until):
        sub_query = (
            db.session.query(cls.id)
            .outerjoin(associate_realtimeupdate_tripupdate)
            .filter(cls.connector.in_(connectors))
            .filter(cls.created_at <= until)
            .filter(associate_realtimeupdate_tripupdate.c.real_time_update_id == None)
        )  # '==' works, not 'is'
        cls.query.filter(cls.id.in_(sub_query)).delete(synchronize_session=False)

        db.session.commit()

    @classmethod
    def get_last_rtu(cls, connector, contributor):
        q = cls.query.filter_by(connector=connector, contributor_id=contributor)
        q = q.order_by(desc(cls.created_at))
        return q.first()


class Contributor(db.Model):  # type: ignore
    """
    Contributor models a feeder for a specific coverage.
    Its ID refers to its Kraken's name (eg. 'realtime.bla')
    """

    id = db.Column(db.Text, nullable=False, primary_key=True)
    navitia_coverage = db.Column(db.Text, nullable=False)
    navitia_token = db.Column(db.Text, nullable=True)
    feed_url = db.Column(db.Text, nullable=True)
    connector_type = db.Column(Db_ConnectorType, nullable=False)
    is_active = db.Column(db.Boolean, nullable=False, default=True)

    def __init__(self, id, navitia_coverage, connector_type, navitia_token=None, feed_url=None, is_active=True):
        self.id = id
        self.navitia_coverage = navitia_coverage
        self.connector_type = connector_type
        self.navitia_token = navitia_token
        self.feed_url = feed_url
<<<<<<< HEAD

    @classmethod
    def find_by_connector_type(cls, type):
        return cls.query.filter_by(connector_type=type).all()
=======
        self.is_active = is_active
>>>>>>> f5b41db1
<|MERGE_RESOLUTION|>--- conflicted
+++ resolved
@@ -549,11 +549,8 @@
         self.connector_type = connector_type
         self.navitia_token = navitia_token
         self.feed_url = feed_url
-<<<<<<< HEAD
+        self.is_active = is_active
 
     @classmethod
     def find_by_connector_type(cls, type):
-        return cls.query.filter_by(connector_type=type).all()
-=======
-        self.is_active = is_active
->>>>>>> f5b41db1
+        return cls.query.filter_by(connector_type=type).all()