# coding=utf-8

# Copyright (c) 2001-2018, Canal TP and/or its affiliates. All rights reserved.
#
# This file is part of Navitia,
#     the software to build cool stuff with public transport.
#
# Hope you'll enjoy and contribute to this project,
#     powered by Canal TP (www.canaltp.fr).
# Help us simplify mobility and open public transport:
#     a non ending quest to the responsive locomotion way of traveling!
#
# LICENCE: This program is free software; you can redistribute it and/or modify
# it under the terms of the GNU Affero General Public License as published by
# the Free Software Foundation, either version 3 of the License, or
# (at your option) any later version.
#
# This program is distributed in the hope that it will be useful,
# but WITHOUT ANY WARRANTY; without even the implied warranty of
# MERCHANTABILITY or FITNESS FOR A PARTICULAR PURPOSE. See the
# GNU Affero General Public License for more details.
#
# You should have received a copy of the GNU Affero General Public License
# along with this program. If not, see <http://www.gnu.org/licenses/>.
#
# Stay tuned using
# twitter @navitia
# IRC #navitia on freenode
# https://groups.google.com/d/forum/navitia
# www.navitia.io

from __future__ import absolute_import, print_function, division

import logging
from datetime import datetime
from dateutil import parser, tz
from flask.globals import current_app
from kirin.abstract_sncf_model_maker import AbstractSNCFKirinModelBuilder, get_navitia_stop_time_sncf
# For perf benches:
# https://artem.krylysov.com/blog/2015/09/29/benchmark-python-json-libraries/
import ujson

from kirin.core import model
from kirin.cots.message_handler import MessageHandler
from kirin.exceptions import InvalidArguments
from kirin.utils import record_internal_failure
from enum import Enum

DEFAULT_COMPANY_ID = "1187"


class Effect(Enum):
    NO_SERVICE = 0
    REDUCED_SERVICE = 1
    SIGNIFICANT_DELAYS = 2
    DETOUR = 3
    ADDITIONAL_SERVICE = 4
    MODIFIED_SERVICE = 5
    OTHER_EFFECT = 6
    UNKNOWN_EFFECT = 7
    STOP_MOVED = 8


status_order = {
    'nochange': 0,
    'add': 1,
    'delete': 2,
    'update': 3
}


def get_value(sub_json, key, nullable=False):
    """
    get a unique element in an json dict
    raise an exception if the element does not exists
    """
    res = sub_json.get(key)
    if res is None and not nullable:
        raise InvalidArguments('invalid json, impossible to find "{key}" in json dict {elt}'.format(
            key=key, elt=ujson.dumps(sub_json)))
    return res


def is_station(pdp):
    """
    determine if a Point de Parcours is a legit station
    :param pdp: stop_time to be checked
    :return: True if pdp is a station, False otherwise
    """
    t = get_value(pdp, 'typeArret', nullable=True)
    return (t is None) or (t in ['', 'CD', 'CH', 'FD', 'FH'])


def _retrieve_interesting_pdp(list_pdp):
    """
    Filter "Points de Parcours" (corresponding to stop_times in Navitia) to get only the relevant ones from
    a Navitia's perspective (stations, where travelers can hop on or hop off)
    Context: COTS may contain operating informations, useless for traveler
    :param list_pdp: an array of "Point de Parcours" (typically the one from the feed)
    :return: Filtered array
    Notes:  - written in a yield-fashion to switch implementation if possible, but we need random access for now
            - see 'test_retrieve_interesting_pdp' for a functional example
    """
    res = []
    picked_one = False
    for idx, pdp in enumerate(list_pdp):
        # At start, do not consume until there's a departure time (horaireVoyageurDepart)
        if not picked_one and not get_value(pdp, 'horaireVoyageurDepart', nullable=True):
            continue
        # exclude stop_times that are not legit stations
        if not is_station(pdp):
            continue
        # exclude stop_times that have no departure nor arrival time (empty stop_times)
        if not get_value(pdp, 'horaireVoyageurDepart', nullable=True) and \
                not get_value(pdp, 'horaireVoyageurArrivee', nullable=True):
            continue
        # stop consuming once all following stop_times are missing arrival time
        # * if a stop_time only has departure time, travelers can only hop in, but if they are be able to
        #   hop off later because some stop_time has arrival time then the current stop_time is useful,
        #   so we keep current stop_time.
        # * if no stop_time has arrival time anymore, then stop_times are useless as traveler cannot
        #   hop off, so no point hopping in anymore, so we remove all the stop_times until the end
        #   (should not happen in practice).
        if not get_value(pdp, 'horaireVoyageurArrivee', nullable=True):
            has_following_arrival = any(
                get_value(follow_pdp, 'horaireVoyageurArrivee', nullable=True) and is_station(follow_pdp)
                for follow_pdp in list_pdp[idx:])
            if not has_following_arrival:
                break

        picked_one = True
        res.append(pdp)
    return res


def as_date(s):
    if s is None:
        return None
    return parser.parse(s, dayfirst=False, yearfirst=True)


def as_duration(seconds):
    """
    transform a number of seconds into a timedelta
    >>> as_duration(None)

    >>> as_duration(900)
    datetime.timedelta(0, 900)
    >>> as_duration(-400)
    datetime.timedelta(-1, 86000)
    >>> as_duration("bob")
    Traceback (most recent call last):
    TypeError: a float is required
    """
    if seconds is None:
        return None
    return datetime.utcfromtimestamp(seconds) - datetime.utcfromtimestamp(0)


def _retrieve_projected_time(source_ref, list_proj_time):
    """
    pick the good projected arrival/departure objects from the list provided,
    using the source-reference if existing
    """
    # if a source-reference is defined
    if source_ref is not None:
        # retrieve the one mentioned if it exists
        if list_proj_time:
            for p in list_proj_time:
                s = get_value(p, 'source', nullable=True)
                if s is not None and s == source_ref:
                    return p

        # if a reference is provided but impossible to retrieve corresponding element, reject whole COTS feed
        raise InvalidArguments('invalid json, impossible to find source "{s}" in any json dict '
                               'of list: {l}'.format(s=source_ref, l=ujson.dumps(list_proj_time)))

    elif list_proj_time:
        # if no source-reference exists, but only one element in the list, we take it
        if len(list_proj_time) == 1:
            return list_proj_time[0]
        # if list has multiple elements but no source-reference, reject whole COTS feed
        raise InvalidArguments('invalid json, impossible no source but multiple json dicts '
                               'in list: {l}'.format(l=ujson.dumps(list_proj_time)))

    return None


def _get_higher_status(st1, st2):
    return max([st1, st2], key=lambda st: status_order[st])


def _get_effect_by_stop_time_status(status):
    """
    :param status: status value of stop_time
    :return: the corresponding value for trip_update effect
    """
    status_to_effect = {
        'nochange': 'UNKNOWN_EFFECT',
        'add': 'MODIFIED_SERVICE',
        'delete': 'DETOUR',
        'update': 'SIGNIFICANT_DELAYS'
    }
    return status_to_effect.get(status, 'UNKNOWN_EFFECT')


class KirinModelBuilder(AbstractSNCFKirinModelBuilder):

    def __init__(self, nav, contributor=None):
        super(KirinModelBuilder, self).__init__(nav, contributor)
        self.message_handler = MessageHandler(
            api_key=current_app.config['COTS_PAR_IV_API_KEY'],
            resource_server=current_app.config['COTS_PAR_IV_MOTIF_RESOURCE_SERVER'],
            token_server=current_app.config['COTS_PAR_IV_TOKEN_SERVER'],
            client_id=current_app.config['COTS_PAR_IV_CLIENT_ID'],
            client_secret=current_app.config['COTS_PAR_IV_CLIENT_SECRET'],
            grant_type=current_app.config['COTS_PAR_IV_GRANT_TYPE'],
            timeout=current_app.config['COTS_PAR_IV_REQUEST_TIMEOUT'])

    def build(self, rt_update):
        """
        parse the COTS raw json stored in the rt_update object (in Kirin db)
        and return a list of trip updates

        The TripUpdates are not yet associated with the RealTimeUpdate

        Most of the realtime information parsed is contained in the 'nouvelleVersion' sub-object
        (see fixtures and documentation)
        """
        try:
            json = ujson.loads(rt_update.raw_data)
        except ValueError as e:
            raise InvalidArguments("invalid json: {}".format(e.message))

        if 'nouvelleVersion' not in json:
            raise InvalidArguments('No object "nouvelleVersion" available in feed provided')

        dict_version = get_value(json, 'nouvelleVersion')
        vjs = self._get_vjs(dict_version)

        trip_updates = [self._make_trip_update(vj, dict_version) for vj in vjs]

        return trip_updates

    def _get_vjs(self, json_train):
        train_numbers = get_value(json_train, 'numeroCourse')
        pdps = _retrieve_interesting_pdp(get_value(json_train, 'listePointDeParcours'))
        if not pdps:
            raise InvalidArguments('invalid json, "listePointDeParcours" has no valid stop_time in '
                                   'json elt {elt}'.format(elt=ujson.dumps(json_train)))

        str_time_start = get_value(get_value(pdps[0], 'horaireVoyageurDepart'), 'dateHeure')
        vj_start = parser.parse(str_time_start, dayfirst=False, yearfirst=True, ignoretz=False)

        str_time_end = get_value(get_value(pdps[-1], 'horaireVoyageurArrivee'), 'dateHeure')
        vj_end = parser.parse(str_time_end, dayfirst=False, yearfirst=True, ignoretz=False)

        return self._get_navitia_vjs(train_numbers, vj_start, vj_end)

    def _record_and_log(self, logger, log_str):
        log_dict = {'log': log_str}
        record_internal_failure(log_dict['log'], contributor=self.contributor)
        log_dict.update({'contributor': self.contributor})
        logger.info('metrology', extra=log_dict)

    @staticmethod
    def _check_stop_time_consistency(last_stop_time_depart, projected_stop_time, pdp_code):
        last_stop_time_depart = last_stop_time_depart if last_stop_time_depart is not None else \
            datetime.fromtimestamp(0,tz.tzutc())

        projected_arrival = projected_stop_time.get('Arrivee')
        projected_arrival = projected_arrival if projected_arrival is not None else last_stop_time_depart

        projected_departure = projected_stop_time.get('Depart')
        projected_departure = projected_departure if projected_departure is not None else projected_arrival

        if not (projected_departure >= projected_arrival >= last_stop_time_depart):
            raise InvalidArguments('invalid cots: stop_point\'s({}) time is not consistent'
                                   .format(pdp_code))

    def _make_trip_update(self, vj, json_train):
        """
        create the new TripUpdate object
        Following the COTS spec: https://github.com/CanalTP/kirin/blob/master/documentation/cots_connector.md
        """
        logger = logging.getLogger(__name__)
        trip_update = model.TripUpdate(vj=vj)
        trip_update.contributor = self.contributor
        trip_message_id = get_value(json_train, 'idMotifInterneReference', nullable=True)
        if trip_message_id:
            trip_update.message = self.message_handler.get_message(index=trip_message_id)
        cot_company_id = get_value(json_train, 'codeCompagnieTransporteur', nullable=True) or DEFAULT_COMPANY_ID
        trip_update.company_id = self._get_navitia_company(cot_company_id)

        trip_status = get_value(json_train, 'statutOperationnel')

        if trip_status == 'SUPPRIMEE':
            # the whole trip is deleted
            trip_update.status = 'delete'
            trip_update.stop_time_updates = []
            trip_update.effect = Effect.NO_SERVICE.name
            return trip_update

        elif trip_status == 'AJOUTEE':
            # the trip is created from scratch
            # not handled yet
            self._record_and_log(logger, 'nouvelleVersion/statutOperationnel == "AJOUTEE" is not handled (yet)')
            trip_update.effect = Effect.ADDITIONAL_SERVICE.name
            return trip_update

        # all other status is considered an 'update' of the trip_update and effect is calculated
        # from stop_time status list. This part is also done in kraken and is to be deleted later
        # Ordered stop_time status= 'nochange', 'add', 'delete', 'update'
        # 'nochange' or 'update' -> SIGNIFICANT_DELAYS, add -> MODIFIED_SERVICE, delete = DETOUR
        trip_update.status = 'update'
        trip_update.effect = Effect.MODIFIED_SERVICE.name

        # Initialize stop_time status to nochange
        highest_st_status = 'nochange'
        pdps = _retrieve_interesting_pdp(get_value(json_train, 'listePointDeParcours'))

        # this variable is used to memoize the last stop_time's departure in order to check the stop_time consistency
        # ex. stop_time[i].arrival/departure must be greater than stop_time[i-1].departure
        last_stop_time_depart = None

        # manage realtime information stop_time by stop_time
        for pdp in pdps:
            # retrieve navitia's stop_point corresponding to the current COTS pdp
            nav_stop, log_dict = self._get_navitia_stop_point(pdp, vj.navitia_vj)
            projected_stop_time = {'Arrivee': None, 'Depart': None}

            if log_dict:
                record_internal_failure(log_dict['log'], contributor=self.contributor)
                log_dict.update({'contributor': self.contributor})
                logging.getLogger(__name__).info('metrology', extra=log_dict)

            if nav_stop is None:
                continue

            st_update = model.StopTimeUpdate(nav_stop)
            trip_update.stop_time_updates.append(st_update)
            # using the message from departure-time in priority, if absent fallback on arrival-time's message
            st_message_id = get_value(pdp, 'idMotifInterneDepartReference', nullable=True)
            if not st_message_id:
                st_message_id = get_value(pdp, 'idMotifInterneArriveeReference', nullable=True)
            if st_message_id:
                st_update.message = self.message_handler.get_message(index=st_message_id)

            _status_map = {'Arrivee': 'arrival_status', 'Depart': 'departure_status'}
            _delay_map = {'Arrivee': 'arrival_delay', 'Depart': 'departure_delay'}
            _add_map = {'Arrivee': 'arrival', 'Depart': 'departure'}

            # compute realtime information and fill st_update for arrival and departure
            for arrival_departure_toggle in ['Arrivee', 'Depart']:
                cots_traveler_time = get_value(pdp,
                                               'horaireVoyageur{}'.format(arrival_departure_toggle),
                                               nullable=True)
                if cots_traveler_time is None:
                    continue
                cots_stop_time_status = get_value(cots_traveler_time,
                                                  'statutCirculationOPE',
                                                  nullable=True)
                if cots_stop_time_status is None:
                    # if no cots_stop_time_status, it is considered an 'update' of the stop_time
                    # (can be a delay, back to normal, normal, ...)

                    base_schedule_datetime = get_value(cots_traveler_time, 'dateHeure', True)
                    if base_schedule_datetime:
                        projected_stop_time[arrival_departure_toggle] = parser.parse(base_schedule_datetime)

                    cots_ref_planned = get_value(pdp,
                                                 'sourceHoraireProjete{}Reference'.format(
                                                     arrival_departure_toggle),
                                                 nullable=True)
                    cots_planned_stop_times = get_value(pdp,
                                                        'listeHoraireProjete{}'.format(arrival_departure_toggle),
                                                        nullable=True)
                    cots_planned_stop_time = _retrieve_projected_time(cots_ref_planned, cots_planned_stop_times)
                    if cots_planned_stop_time is None:
                        continue

                    cots_delay = get_value(cots_planned_stop_time, 'pronosticIV', nullable=True)
                    if cots_delay is None:
                        continue

                    setattr(st_update, _status_map[arrival_departure_toggle], 'update')
                    setattr(st_update, _delay_map[arrival_departure_toggle], as_duration(cots_delay))
                    highest_st_status = _get_higher_status(highest_st_status, 'update')
                    projected_stop_time[arrival_departure_toggle] += as_duration(cots_delay)

                elif cots_stop_time_status == 'SUPPRESSION':
                    # partial delete
                    setattr(st_update, _status_map[arrival_departure_toggle], 'delete')
                    highest_st_status = _get_higher_status(highest_st_status, 'delete')

                elif cots_stop_time_status == 'SUPPRESSION_DETOURNEMENT':
                    # stop_time is replaced by another one
<<<<<<< HEAD
                    setattr(st_update, _status_map[arrival_departure_toggle], 'deleted_for_detour')
=======
                    self._record_and_log(logger, 'nouvelleVersion/listePointDeParcours/statutCirculationOPE == '
                                                 '"{}" is not handled completely (yet), only removal'
                                                 .format(cots_stop_time_status))
                    setattr(st_update, _status_map[arrival_departure_toggle], 'delete')
                    highest_st_status = _get_higher_status(highest_st_status, 'delete')
>>>>>>> ad3a7ac5

                elif cots_stop_time_status == 'CREATION':
                    # new stop_time added
                    setattr(st_update, _status_map[arrival_departure_toggle], 'add')
                    cots_stop_time = get_value(cots_traveler_time,
                                               'dateHeure',
                                               nullable=True)
                    setattr(st_update, _add_map[arrival_departure_toggle], cots_stop_time)
                    highest_st_status = _get_higher_status(highest_st_status, 'add')
                    projected_stop_time[arrival_departure_toggle] = parser.parse(cots_stop_time)

                elif cots_stop_time_status == 'DETOURNEMENT':
<<<<<<< HEAD
                    cots_stop_time = get_value(cots_traveler_time,
                                               'dateHeure',
                                               nullable=True)
                    setattr(st_update, _add_map[arrival_departure_toggle], cots_stop_time)
                    setattr(st_update, _status_map[arrival_departure_toggle], 'added_for_detour')
=======
                    # new stop_time added also?
                    # TODO: stop_time's consistency should also be tested once the feature is implemented
                    self._record_and_log(logger, 'nouvelleVersion/listePointDeParcours/statutCirculationOPE == '
                                                 '"{}" is not handled (yet)'.format(cots_stop_time_status))
>>>>>>> ad3a7ac5

                else:
                    raise InvalidArguments('invalid value {} for field horaireVoyageur{}/statutCirculationOPE'.
                                           format(cots_stop_time_status, arrival_departure_toggle))

            self._check_stop_time_consistency(last_stop_time_depart, projected_stop_time,
                                              pdp_code='-'.join(pdp[key] for key in ['cr', 'ci', 'ch']))
            last_stop_time_depart = projected_stop_time['Depart']

        # Calculates effect from stop_time status list (this work is also done in kraken and has to be deleted)
        trip_update.effect = _get_effect_by_stop_time_status(highest_st_status)
        return trip_update

    def _get_navitia_stop_point(self, pdp, nav_vj):
        """
        Get a navitia stop point from the stop_time in a 'Point de Parcours' dict.
        The dict MUST contain cr, ci, ch tags.
        It searches in the vj's stops for a stop_area with the external code cr-ci-ch

        If the stop_time isn't found in the vj, in case of an additional stop_time,
        a request is made to Navitia.

        Error messages are also returned as 'missing stop point', 'duplicate stops'
        """
        nav_st, log_dict = get_navitia_stop_time_sncf(cr=get_value(pdp, 'cr'),
                                                      ci=get_value(pdp, 'ci'),
                                                      ch=get_value(pdp, 'ch'),
                                                      nav_vj=nav_vj)
        if not nav_st:
            nav_stop, log_dict = self.request_navitia_stop_point(cr=get_value(pdp, 'cr'),
                                                                 ci=get_value(pdp, 'ci'),
                                                                 ch=get_value(pdp, 'ch'))
        else:
            nav_stop = nav_st.get('stop_point', None)
        return nav_stop, log_dict

    def request_navitia_stop_point(self, cr, ci, ch):
        external_code = '{}-{}-{}'.format(cr, ci, ch)
        stop_points = self.navitia.stop_points(q={
            'filter': 'stop_area.has_code("CR-CI-CH", "{}")'.format(external_code),
            'count': '1'
        })
        if stop_points:
            return stop_points[0], None

        return None, {'log': 'No stop point found', 'stop_point_code': external_code}

    def _get_navitia_company(self, code):
        """
        Get a navitia company for the code present in COTS
        If the company doesn't exist in navitia, another request is made to
        find company for key="RefProd" and value="1187"
        """
        return self.request_navitia_company(code) or self.request_navitia_company(DEFAULT_COMPANY_ID)

    def request_navitia_company(self, code):
        companies = self.navitia.companies(q={
            'filter': 'company.has_code("RefProd", "{}")'.format(code),
            'count': '1'
        })
        if companies:
            return companies[0].get("id", None)
        return None<|MERGE_RESOLUTION|>--- conflicted
+++ resolved
@@ -395,15 +395,8 @@
 
                 elif cots_stop_time_status == 'SUPPRESSION_DETOURNEMENT':
                     # stop_time is replaced by another one
-<<<<<<< HEAD
                     setattr(st_update, _status_map[arrival_departure_toggle], 'deleted_for_detour')
-=======
-                    self._record_and_log(logger, 'nouvelleVersion/listePointDeParcours/statutCirculationOPE == '
-                                                 '"{}" is not handled completely (yet), only removal'
-                                                 .format(cots_stop_time_status))
-                    setattr(st_update, _status_map[arrival_departure_toggle], 'delete')
-                    highest_st_status = _get_higher_status(highest_st_status, 'delete')
->>>>>>> ad3a7ac5
+                    highest_st_status = _get_higher_status(highest_st_status, 'deleted_for_detour')
 
                 elif cots_stop_time_status == 'CREATION':
                     # new stop_time added
@@ -416,18 +409,12 @@
                     projected_stop_time[arrival_departure_toggle] = parser.parse(cots_stop_time)
 
                 elif cots_stop_time_status == 'DETOURNEMENT':
-<<<<<<< HEAD
                     cots_stop_time = get_value(cots_traveler_time,
                                                'dateHeure',
                                                nullable=True)
                     setattr(st_update, _add_map[arrival_departure_toggle], cots_stop_time)
                     setattr(st_update, _status_map[arrival_departure_toggle], 'added_for_detour')
-=======
-                    # new stop_time added also?
-                    # TODO: stop_time's consistency should also be tested once the feature is implemented
-                    self._record_and_log(logger, 'nouvelleVersion/listePointDeParcours/statutCirculationOPE == '
-                                                 '"{}" is not handled (yet)'.format(cots_stop_time_status))
->>>>>>> ad3a7ac5
+
 
                 else:
                     raise InvalidArguments('invalid value {} for field horaireVoyageur{}/statutCirculationOPE'.
